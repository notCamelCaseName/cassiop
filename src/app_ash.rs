use std::collections::HashMap;
use ash::Device;
use ash::vk::{Pipeline, RenderPass};
use {
    crate::{
        debug::{check_validation_layer_support, get_layer_names_and_pointers, setup_debug_messenger, ENABLE_VALIDATION_LAYERS}, surface_info::SurfaceInfo, utility::{self, required_device_extension_names, rusticized_required_device_extension_names}
    },
    anyhow::{Context, Result},
    ash::{
        ext::debug_utils,
        khr::{get_physical_device_properties2, portability_enumeration, surface, swapchain},
        vk::{self, ShaderModule},
    },
    ash_window,
    log::*,
    raw_window_handle::{HasDisplayHandle, HasWindowHandle},
    std::{
        cmp,
        collections::HashSet,
        ffi::{c_char, CStr},
        sync::Arc
    },
    winit::{
        event::{ElementState, Event, WindowEvent},
        event_loop::EventLoop,
        keyboard::{Key, NamedKey},
        window,
    },
};
use crate::utility::create_shader_module;

const WINDOW_TITLE: &str = "DoomApp";
const WINDOW_WIDTH: u32 = 800;
const WINDOW_HEIGHT: u32 = 600;

struct Queues {
    graphics_queue: vk::Queue,
    presentation_queue: vk::Queue
}

struct QueueFamilyIndices {
    graphics_family: Option<u32>,
    presentation_family: Option<u32>
}

impl QueueFamilyIndices {
    fn is_complete(&self) -> bool {
        self.graphics_family.is_some() && self.presentation_family.is_some()
    }
}

struct SwapchainImage {
    image: vk::Image,
    image_view: vk::ImageView
}

pub struct DoomApp {
    _entry: Arc<ash::Entry>,
    instance: ash::Instance,
    physical_device: vk::PhysicalDevice,
    logical_device: ash::Device,
    debug_report_callback: Option<(debug_utils::Instance, vk::DebugUtilsMessengerEXT)>,
    queues: Queues,
    queue_family_indices: QueueFamilyIndices,
    surface_loader: surface::Instance,
    surface: vk::SurfaceKHR,
    surface_info: SurfaceInfo,
    swapchain_loader: swapchain::Device,
    swapchain: vk::SwapchainKHR,
    swapchain_images: Vec<SwapchainImage>,
    shader_modules: HashMap<String, ShaderModule>,
    render_pass: RenderPass,
    pipeline: Pipeline,
}

impl DoomApp {
    pub fn new(window: &winit::window::Window) -> Result<Self> {
        debug!("Creating entry");
        let entry = Arc::new(ash::Entry::linked());

        debug!("Creating instance");
        let instance = DoomApp::create_instance(entry.clone(), &window)?;
        debug!("Picking physical device");
        let physical_device = DoomApp::pick_physical_device(&instance)?;
        let physical_device_properties =
            unsafe { instance.get_physical_device_properties(physical_device) };
        info!(
            "Using device : {}",
            utility::mnt_to_string(&physical_device_properties.device_name)
        );

        let debug_report_callback = setup_debug_messenger(&entry, &instance);

        debug!("Creating surface");
        let surface_loader = surface::Instance::new(&entry, &instance);
        let surface = unsafe {
            ash_window::create_surface(
                &entry,
                &instance,
                window.display_handle().unwrap().into(),
                window.window_handle().unwrap().into(),
                None,
            )?
        };
        let surface_info = SurfaceInfo::get_surface_info(&surface_loader, &physical_device, &surface)?;

        let queue_family_indices = DoomApp::get_queue_family_indices(&physical_device, &instance, &surface_loader, &surface).expect("No queue family indices found");

        debug!("Creating logical device");
        let (queues, logical_device) = DoomApp::create_logical_device(&instance, &queue_family_indices, &physical_device);

        debug!("Creating swapchain");
        let swapchain_loader = swapchain::Device::new(&instance, &logical_device);
        let swapchain = DoomApp::create_swapchain(&swapchain_loader, &surface, &surface_info, &queue_family_indices, &window)?;

        let swapchain_images = DoomApp::get_swapchain_images(&swapchain_loader, &swapchain, &surface_info.choose_best_color_format()?.format, &logical_device)?;

        debug!("Loading shaders");
        let mut shader_modules: HashMap<String, ShaderModule> = HashMap::new();
        for elt in std::fs::read_dir("shaders/")? {
            let elt = elt?;
            if elt.path().extension().unwrap().to_str() == Some("spv") {
                let shader_bin = std::fs::read(elt.path())?;
                shader_modules.insert(elt.file_name().into_string().unwrap(), create_shader_module(&logical_device, &shader_bin));
            }
        }

        let pipeline_layout = Self::create_pipeline_layout(&logical_device)?;

        let render_pass = Self::create_render_passe(&logical_device, &surface_info)?;

        let pipeline = Self::create_graphics_pipeline(
            *shader_modules.get("triangle.vert.spv").unwrap(),
            *shader_modules.get("triangle.frag.spv").unwrap(),
            vk::Extent2D::default(),
            pipeline_layout,
            render_pass,
            &logical_device
        )?;

        Ok(Self {
            _entry: entry,
            instance,
            physical_device,
            logical_device,
            debug_report_callback,
            queues,
            queue_family_indices,
            surface,
            surface_loader,
            surface_info,
            swapchain,
            swapchain_loader,
            swapchain_images,
            shader_modules,
            render_pass,
            pipeline,
        })
    }

    fn create_instance(entry: Arc<ash::Entry>, window: &window::Window) -> Result<ash::Instance> {
        let app_name = unsafe { CStr::from_bytes_with_nul_unchecked(b"Doom Ash") };
        let app_info = vk::ApplicationInfo::default()
            .application_name(app_name)
            .api_version(vk::API_VERSION_1_3);

        let display_handle = window.display_handle().unwrap();
        let reqs = ash_window::enumerate_required_extensions(display_handle.into())?;
        let mut req_vec = Vec::from(reqs);

        if ENABLE_VALIDATION_LAYERS {
            req_vec.push(debug_utils::NAME.as_ptr());
        }
        
        if cfg!(target_os = "macos") {
            info!("Enabling required extensions for macOS portability.");

            const MACOS_EXT2: [*const c_char; 2] = [
                get_physical_device_properties2::NAME.as_ptr(),
                portability_enumeration::NAME.as_ptr()
            ];
            req_vec.append(&mut Vec::from(MACOS_EXT2));
        }

        unsafe { Self::validate_required_extensions(reqs, entry.clone())? };

        let flags = if cfg!(target_os = "macos") {
            info!("Enabling instance create flags for macOS portability.");
            vk::InstanceCreateFlags::ENUMERATE_PORTABILITY_KHR
        } else {
            vk::InstanceCreateFlags::empty()
        };

        let mut create_info = vk::InstanceCreateInfo::default()
            .application_info(&app_info)
            .flags(flags)
            .enabled_extension_names(req_vec.as_slice());

        let (_layer_names, layer_names_ptrs) = get_layer_names_and_pointers();

        if ENABLE_VALIDATION_LAYERS {
            check_validation_layer_support(&entry);
            create_info = create_info.enabled_layer_names(&layer_names_ptrs);
        }

        unsafe { Ok(entry.create_instance(&create_info, None)?) }
    }

    unsafe fn validate_required_extensions(
        reqs: &[*const i8],
        entry: Arc<ash::Entry>,
    ) -> Result<()> {
        let instance_ext_properties = entry.enumerate_instance_extension_properties(None)?;
        let available_extensions = instance_ext_properties
            .iter()
            .map(|prop| CStr::from_ptr(prop.extension_name.as_ptr()))
            .collect::<HashSet<_>>();
        let reqs = reqs
            .iter()
            .map(|&ptr| CStr::from_ptr(ptr))
            .collect::<Vec<_>>();
        for req in reqs {
            debug!("{}", req.to_str().unwrap());
            if !available_extensions.contains(req) {
                return Err(anyhow::anyhow!(format!(
                    "Required extension {} is not available",
                    req.to_str()?
                )));
            }
        }
        Ok(())
    }

    fn pick_physical_device(instance: &ash::Instance) -> Result<vk::PhysicalDevice> {
        unsafe {
            Ok(instance
                .enumerate_physical_devices()?
                .iter()
                .filter(|&dev| {
                    trace!(
                        "Found physical device : {}",
                        utility::mnt_to_string(
                            &instance.get_physical_device_properties(*dev).device_name
                        )
                    );
                    DoomApp::check_device_extension_support(instance, dev)
                })
                .next()
                .expect("No physical devices supporting required extensions found")
                .to_owned())
        }
    }

    fn get_queue_family_indices(
        device: &vk::PhysicalDevice,
        instance: &ash::Instance,
        surface_loader: &surface::Instance,
        surface: &vk::SurfaceKHR
    ) -> Option<QueueFamilyIndices> {
        let queue_family_properties = unsafe {
            instance.get_physical_device_queue_family_properties(*device)
        };
        
        let mut queue_family_indices = QueueFamilyIndices {graphics_family: None, presentation_family: None};

        queue_family_properties
            .iter()
            .enumerate()
            .for_each(|(i, props)| {
                if props.queue_count > 0 && props.queue_flags.contains(vk::QueueFlags::GRAPHICS) {
                    queue_family_indices.graphics_family = Some(i as u32);
                }

                if let Ok(surface_supported) = unsafe {
                    surface_loader.get_physical_device_surface_support(*device, i as u32, *surface)
                } {
                    if surface_supported {
                        queue_family_indices.presentation_family = Some(i as u32);
                    }
                }
            });

        if queue_family_indices.is_complete() {
            return Some(queue_family_indices)
        }
        None
    }

    fn create_logical_device(
        instance: &ash::Instance,
        queue_family_indices: &QueueFamilyIndices,
        physical_device: &vk::PhysicalDevice,
    ) -> (Queues, ash::Device) {

        let mut indices = vec![
            queue_family_indices.graphics_family.unwrap(),
            queue_family_indices.presentation_family.unwrap()
        ];
        indices.dedup();

        let queue_create_infos = indices
            .iter()
            .map(|i| {
                vk::DeviceQueueCreateInfo::default()
                .queue_family_index(*i as u32)
                .queue_priorities(&[1.])
            })
            .collect::<Vec<_>>();

        let create_info = vk::DeviceCreateInfo::default()
            .queue_create_infos(&queue_create_infos)
            .enabled_extension_names(required_device_extension_names());

        let device = unsafe {
            instance
                .create_device(*physical_device, &create_info, None)
                .unwrap()
        };
        let queues = Queues {
            presentation_queue: unsafe { device.get_device_queue(queue_family_indices.presentation_family.unwrap(), 0) },
            graphics_queue: unsafe { device.get_device_queue(queue_family_indices.graphics_family.unwrap(), 0) }
        };

        (queues , device)
    }

    fn check_device_extension_support(
        instance: &ash::Instance,
        device: &vk::PhysicalDevice,
    ) -> bool {
        let extensions: HashSet<_> = unsafe {
            instance
                .enumerate_device_extension_properties(*device)
                .unwrap()
                .iter()
                .map(|e| {
                    String::from_utf8_unchecked(
                        CStr::from_ptr(e.extension_name.as_ptr())
                            .to_bytes()
                            .to_vec(),
                    )
                })
                .collect()
        };
        rusticized_required_device_extension_names()
            .iter()
            .all(|e| extensions.contains(e))
    }

    fn create_swapchain(
        swapchain_loader: &swapchain::Device,
        surface: &vk::SurfaceKHR,
        surface_info: &SurfaceInfo,
        queue_family_indices: &QueueFamilyIndices,
        window: &window::Window,
    ) -> Result<vk::SwapchainKHR> {
        let min_image_count = {
            let max_image_count = surface_info.surface_capabilities.max_image_count;

            if max_image_count > 0 {
                cmp::min(
                    max_image_count,
                    surface_info.surface_capabilities.min_image_count + 1,
                )
            } else {
                surface_info.surface_capabilities.min_image_count
            }
        };

        let current_transform = surface_info.surface_capabilities.current_transform;
        let best_format = surface_info.choose_best_color_format()?;
        let swapchain_extent = surface_info.choose_swapchain_extents(window)?;

        let create_info = vk::SwapchainCreateInfoKHR::default()
            .surface(*surface)
            .min_image_count(min_image_count)
            .image_format(best_format.format)
            .image_color_space(best_format.color_space)
            .image_extent(swapchain_extent)
            .image_array_layers(1)
            .image_usage(vk::ImageUsageFlags::COLOR_ATTACHMENT)
            .pre_transform(current_transform)
            .composite_alpha(vk::CompositeAlphaFlagsKHR::OPAQUE)
            .present_mode(surface_info.choose_best_pres_mode()?)
            .clipped(true);

        let is_concurrent = queue_family_indices.presentation_family != queue_family_indices.graphics_family;
        let queue_family_indices_slice = [
                queue_family_indices.graphics_family.unwrap(),
                queue_family_indices.presentation_family.unwrap()
        ];

        let create_info = if is_concurrent {
            create_info.image_sharing_mode(vk::SharingMode::CONCURRENT)
                       .queue_family_indices(&queue_family_indices_slice)
        } else {
            create_info.image_sharing_mode(vk::SharingMode::EXCLUSIVE)
        };

        unsafe {
            swapchain_loader
                .create_swapchain(&create_info, None)
                .context("Error while creating swapchain.")
        }
    }

    fn create_image_view(
        image: &vk::Image,
        format: &vk::Format,
        img_aspect_flags: vk::ImageAspectFlags,
        device: &ash::Device,
    ) -> Result<vk::ImageView> {
        let component_mapping_builder = vk::ComponentMapping::default()
            .r(vk::ComponentSwizzle::IDENTITY)
            .g(vk::ComponentSwizzle::IDENTITY)
            .b(vk::ComponentSwizzle::IDENTITY)
            .a(vk::ComponentSwizzle::IDENTITY);
        let img_subresource_range_builder = vk::ImageSubresourceRange::default()
            .aspect_mask(img_aspect_flags)
            .base_mip_level(0)
            .level_count(1)
            .base_array_layer(0)
            .layer_count(1);

        let create_info = vk::ImageViewCreateInfo::default()
            .image(*image)
            .view_type(vk::ImageViewType::TYPE_2D)
            .format(*format)
            .components(component_mapping_builder)
            .subresource_range(img_subresource_range_builder);

        unsafe {
            device.create_image_view(&create_info, None)
        }.context("Error occured while trying to create image view")
    }

    fn get_swapchain_images(
        swapchain_loader: &swapchain::Device,
        swapchain: &vk::SwapchainKHR,
        format: &vk::Format,
        device: &ash::Device,
    ) -> Result<Vec<SwapchainImage>> {
        let swapchain_images = unsafe {
            swapchain_loader.get_swapchain_images(*swapchain)?
        };
        let swapchain_images_output = swapchain_images
            .iter()
            .map(|&image| {
                let image_view = DoomApp::create_image_view(&image, format, vk::ImageAspectFlags::COLOR, device)?;
                Ok::<SwapchainImage, anyhow::Error>(SwapchainImage {image, image_view})
            })
            .collect::<Result<Vec<_>>>()?;
        Ok(swapchain_images_output)
    }

<<<<<<< HEAD
    fn create_pipeline_layout(device: &ash::Device) -> Result<vk::PipelineLayout> {
        unsafe {
            device.create_pipeline_layout(
                &vk::PipelineLayoutCreateInfo::builder()
                    .set_layouts(&[])
                    .push_constant_ranges(&[]),
                None,
            )
        }.context("Error trying to create a pipeline layout.")
    }

    fn create_render_passe(
        device: &Device,
        surface_info: &SurfaceInfo,
    ) -> Result<vk::RenderPass> {
        let attachment_descriptions = [*vk::AttachmentDescription::builder()
            .format(surface_info.choose_best_color_format()?.format)
            .samples(vk::SampleCountFlags::TYPE_1)
            .load_op(vk::AttachmentLoadOp::CLEAR)
            .store_op(vk::AttachmentStoreOp::STORE)
            .stencil_load_op(vk::AttachmentLoadOp::DONT_CARE)
            .stencil_store_op(vk::AttachmentStoreOp::DONT_CARE)
            .initial_layout(vk::ImageLayout::UNDEFINED)
            .final_layout(vk::ImageLayout::PRESENT_SRC_KHR)];

        let attachment_references = [*vk::AttachmentReference::builder()
            .attachment(0)
            .layout(vk::ImageLayout::COLOR_ATTACHMENT_OPTIMAL)];
        let subpass_descriptions = [*vk::SubpassDescription::builder()
            .pipeline_bind_point(vk::PipelineBindPoint::GRAPHICS)
            .color_attachments(&attachment_references)];

        let subpass_dependencies = [*vk::SubpassDependency::builder()
            .src_subpass(vk::SUBPASS_EXTERNAL)
            .dst_subpass(0)
            .src_stage_mask(vk::PipelineStageFlags::COLOR_ATTACHMENT_OUTPUT)
            .dst_stage_mask(vk::PipelineStageFlags::COLOR_ATTACHMENT_OUTPUT)
            .src_access_mask(vk::AccessFlags::empty())
            .dst_access_mask(vk::AccessFlags::COLOR_ATTACHMENT_WRITE)];

        unsafe {device.create_render_pass(
            &vk::RenderPassCreateInfo::builder()
                .attachments(&attachment_descriptions)
                .subpasses(&subpass_descriptions)
                .dependencies(&subpass_dependencies),
            None,
        ) }
    }

    fn create_graphics_pipeline(
        vertex_shader: ShaderModule,
        fragment_shader: ShaderModule,
        swapchain_extents: vk::Extent2D,
        pipeline_layout: vk::PipelineLayout,
        render_pass: vk::RenderPass,
        device: &Device,
    ) -> Result<vk::Pipeline> {
        let name = unsafe { CStr::from_bytes_with_nul_unchecked(b"main\0") };
        let shader_stages = [
            *vk::PipelineShaderStageCreateInfo::builder()
                .stage(vk::ShaderStageFlags::VERTEX)
                .module(vertex_shader)
                .name(name),
            *vk::PipelineShaderStageCreateInfo::builder()
                .stage(vk::ShaderStageFlags::FRAGMENT)
                .module(fragment_shader)
                .name(name),
        ];
        let vertex_input = vk::PipelineVertexInputStateCreateInfo::builder();

        let input_assembly = vk::PipelineInputAssemblyStateCreateInfo::builder()
            .topology(vk::PrimitiveTopology::TRIANGLE_LIST)
            .primitive_restart_enable(false);

        let viewports = [vk::Viewport {
            width: swapchain_extents.width as f32,
            height: swapchain_extents.height as f32,
            max_depth: 1.0,
            ..vk::Viewport::default()
        }];
        let scissors = [vk::Rect2D {
            extent: swapchain_extents,
            ..vk::Rect2D::default()
        }];
        let viewport_state = vk::PipelineViewportStateCreateInfo::builder()
            .viewports(&viewports)
            .scissors(&scissors);

        let rasterization_state = vk::PipelineRasterizationStateCreateInfo::builder()
            .polygon_mode(vk::PolygonMode::FILL)
            .cull_mode(vk::CullModeFlags::BACK)
            .front_face(vk::FrontFace::CLOCKWISE)
            .line_width(1.0);

        let multisample = vk::PipelineMultisampleStateCreateInfo::builder()
            .rasterization_samples(vk::SampleCountFlags::TYPE_1);

        let color_blend_attachments = [*vk::PipelineColorBlendAttachmentState::builder()
            .blend_enable(true)
            .color_write_mask(vk::ColorComponentFlags::RGBA)
            .src_color_blend_factor(vk::BlendFactor::SRC_ALPHA)
            .dst_color_blend_factor(vk::BlendFactor::ONE_MINUS_SRC_ALPHA)
            .color_blend_op(vk::BlendOp::ADD)
            .src_alpha_blend_factor(vk::BlendFactor::ONE)
            .dst_alpha_blend_factor(vk::BlendFactor::ZERO)
            .alpha_blend_op(vk::BlendOp::ADD)];
        let color_blend =
            vk::PipelineColorBlendStateCreateInfo::builder().attachments(&color_blend_attachments);
        let graphics_pipeline_create_infos = [*vk::GraphicsPipelineCreateInfo::builder()
            .stages(&shader_stages)
            .vertex_input_state(&vertex_input)
            .input_assembly_state(&input_assembly)
            .viewport_state(&viewport_state)
            .rasterization_state(&rasterization_state)
            .multisample_state(&multisample)
            .color_blend_state(&color_blend)
            .layout(pipeline_layout)
            .render_pass(render_pass)
            .subpass(0)];
        unsafe {
            let pipelines = device
                .create_graphics_pipelines(vk::PipelineCache::null(), &graphics_pipeline_create_infos, None)
                .map_err(|(_, e)| e)?;
            Ok(pipelines[0])
        }
=======
    fn create_pipeline_layout(device: &ash::Device) ->Result<vk::PipelineLayout> {
        Ok(
            unsafe {
                device.create_pipeline_layout(
                    &vk::PipelineLayoutCreateInfo::default()
                    .set_layouts(&[])
                    .push_constant_ranges(&[]),
                    None
                )
            }?
        )
>>>>>>> 2c693640
    }

    pub fn init_window(event_loop: &EventLoop<()>) -> winit::window::Window {
        let window = winit::window::WindowBuilder::new()
            .with_title(WINDOW_TITLE)
            .with_inner_size(winit::dpi::LogicalSize::new(WINDOW_WIDTH, WINDOW_HEIGHT))
            .build(event_loop)
            .expect("Couldn't create window.");

        window
    }

    pub fn main_loop(self, event_loop: EventLoop<()>) {
        event_loop
            .run(move |event, elwt| {
                if let Event::WindowEvent { event, .. } = event {
                    match event {
                        WindowEvent::CloseRequested => {
                            elwt.exit();
                        }
                        WindowEvent::KeyboardInput { event: input, .. } => {
                            match (input.logical_key, input.state) {
                                (Key::Named(NamedKey::Escape), ElementState::Pressed) => {
                                    elwt.exit();
                                }
                                _ => (),
                            }
                        }
                        _ => (),
                    };
                }
            })
            .unwrap()
    }
}

impl Drop for DoomApp {
    fn drop(&mut self) {
        unsafe {
            if let Some((utils, messenger)) = self.debug_report_callback.take() {
                utils.destroy_debug_utils_messenger(messenger, None);
            }
            for shader_module in self.shader_modules.values() {
                self.logical_device.destroy_shader_module(*shader_module, None);
            }
            self.swapchain_images.iter().for_each(|img| self.logical_device.destroy_image_view(img.image_view, None));
            self.swapchain_loader.destroy_swapchain(self.swapchain, None);
            self.logical_device.destroy_device(None);
            self.surface_loader.destroy_surface(self.surface, None);
            self.instance.destroy_instance(None);
        }
    }
}<|MERGE_RESOLUTION|>--- conflicted
+++ resolved
@@ -1,5 +1,4 @@
 use std::collections::HashMap;
-use ash::Device;
 use ash::vk::{Pipeline, RenderPass};
 use {
     crate::{
@@ -70,7 +69,7 @@
     swapchain_images: Vec<SwapchainImage>,
     shader_modules: HashMap<String, ShaderModule>,
     render_pass: RenderPass,
-    pipeline: Pipeline,
+    pipeline: Pipeline
 }
 
 impl DoomApp {
@@ -453,147 +452,6 @@
         Ok(swapchain_images_output)
     }
 
-<<<<<<< HEAD
-    fn create_pipeline_layout(device: &ash::Device) -> Result<vk::PipelineLayout> {
-        unsafe {
-            device.create_pipeline_layout(
-                &vk::PipelineLayoutCreateInfo::builder()
-                    .set_layouts(&[])
-                    .push_constant_ranges(&[]),
-                None,
-            )
-        }.context("Error trying to create a pipeline layout.")
-    }
-
-    fn create_render_passe(
-        device: &Device,
-        surface_info: &SurfaceInfo,
-    ) -> Result<vk::RenderPass> {
-        let attachment_descriptions = [*vk::AttachmentDescription::builder()
-            .format(surface_info.choose_best_color_format()?.format)
-            .samples(vk::SampleCountFlags::TYPE_1)
-            .load_op(vk::AttachmentLoadOp::CLEAR)
-            .store_op(vk::AttachmentStoreOp::STORE)
-            .stencil_load_op(vk::AttachmentLoadOp::DONT_CARE)
-            .stencil_store_op(vk::AttachmentStoreOp::DONT_CARE)
-            .initial_layout(vk::ImageLayout::UNDEFINED)
-            .final_layout(vk::ImageLayout::PRESENT_SRC_KHR)];
-
-        let attachment_references = [*vk::AttachmentReference::builder()
-            .attachment(0)
-            .layout(vk::ImageLayout::COLOR_ATTACHMENT_OPTIMAL)];
-        let subpass_descriptions = [*vk::SubpassDescription::builder()
-            .pipeline_bind_point(vk::PipelineBindPoint::GRAPHICS)
-            .color_attachments(&attachment_references)];
-
-        let subpass_dependencies = [*vk::SubpassDependency::builder()
-            .src_subpass(vk::SUBPASS_EXTERNAL)
-            .dst_subpass(0)
-            .src_stage_mask(vk::PipelineStageFlags::COLOR_ATTACHMENT_OUTPUT)
-            .dst_stage_mask(vk::PipelineStageFlags::COLOR_ATTACHMENT_OUTPUT)
-            .src_access_mask(vk::AccessFlags::empty())
-            .dst_access_mask(vk::AccessFlags::COLOR_ATTACHMENT_WRITE)];
-
-        unsafe {device.create_render_pass(
-            &vk::RenderPassCreateInfo::builder()
-                .attachments(&attachment_descriptions)
-                .subpasses(&subpass_descriptions)
-                .dependencies(&subpass_dependencies),
-            None,
-        ) }
-    }
-
-    fn create_graphics_pipeline(
-        vertex_shader: ShaderModule,
-        fragment_shader: ShaderModule,
-        swapchain_extents: vk::Extent2D,
-        pipeline_layout: vk::PipelineLayout,
-        render_pass: vk::RenderPass,
-        device: &Device,
-    ) -> Result<vk::Pipeline> {
-        let name = unsafe { CStr::from_bytes_with_nul_unchecked(b"main\0") };
-        let shader_stages = [
-            *vk::PipelineShaderStageCreateInfo::builder()
-                .stage(vk::ShaderStageFlags::VERTEX)
-                .module(vertex_shader)
-                .name(name),
-            *vk::PipelineShaderStageCreateInfo::builder()
-                .stage(vk::ShaderStageFlags::FRAGMENT)
-                .module(fragment_shader)
-                .name(name),
-        ];
-        let vertex_input = vk::PipelineVertexInputStateCreateInfo::builder();
-
-        let input_assembly = vk::PipelineInputAssemblyStateCreateInfo::builder()
-            .topology(vk::PrimitiveTopology::TRIANGLE_LIST)
-            .primitive_restart_enable(false);
-
-        let viewports = [vk::Viewport {
-            width: swapchain_extents.width as f32,
-            height: swapchain_extents.height as f32,
-            max_depth: 1.0,
-            ..vk::Viewport::default()
-        }];
-        let scissors = [vk::Rect2D {
-            extent: swapchain_extents,
-            ..vk::Rect2D::default()
-        }];
-        let viewport_state = vk::PipelineViewportStateCreateInfo::builder()
-            .viewports(&viewports)
-            .scissors(&scissors);
-
-        let rasterization_state = vk::PipelineRasterizationStateCreateInfo::builder()
-            .polygon_mode(vk::PolygonMode::FILL)
-            .cull_mode(vk::CullModeFlags::BACK)
-            .front_face(vk::FrontFace::CLOCKWISE)
-            .line_width(1.0);
-
-        let multisample = vk::PipelineMultisampleStateCreateInfo::builder()
-            .rasterization_samples(vk::SampleCountFlags::TYPE_1);
-
-        let color_blend_attachments = [*vk::PipelineColorBlendAttachmentState::builder()
-            .blend_enable(true)
-            .color_write_mask(vk::ColorComponentFlags::RGBA)
-            .src_color_blend_factor(vk::BlendFactor::SRC_ALPHA)
-            .dst_color_blend_factor(vk::BlendFactor::ONE_MINUS_SRC_ALPHA)
-            .color_blend_op(vk::BlendOp::ADD)
-            .src_alpha_blend_factor(vk::BlendFactor::ONE)
-            .dst_alpha_blend_factor(vk::BlendFactor::ZERO)
-            .alpha_blend_op(vk::BlendOp::ADD)];
-        let color_blend =
-            vk::PipelineColorBlendStateCreateInfo::builder().attachments(&color_blend_attachments);
-        let graphics_pipeline_create_infos = [*vk::GraphicsPipelineCreateInfo::builder()
-            .stages(&shader_stages)
-            .vertex_input_state(&vertex_input)
-            .input_assembly_state(&input_assembly)
-            .viewport_state(&viewport_state)
-            .rasterization_state(&rasterization_state)
-            .multisample_state(&multisample)
-            .color_blend_state(&color_blend)
-            .layout(pipeline_layout)
-            .render_pass(render_pass)
-            .subpass(0)];
-        unsafe {
-            let pipelines = device
-                .create_graphics_pipelines(vk::PipelineCache::null(), &graphics_pipeline_create_infos, None)
-                .map_err(|(_, e)| e)?;
-            Ok(pipelines[0])
-        }
-=======
-    fn create_pipeline_layout(device: &ash::Device) ->Result<vk::PipelineLayout> {
-        Ok(
-            unsafe {
-                device.create_pipeline_layout(
-                    &vk::PipelineLayoutCreateInfo::default()
-                    .set_layouts(&[])
-                    .push_constant_ranges(&[]),
-                    None
-                )
-            }?
-        )
->>>>>>> 2c693640
-    }
-
     pub fn init_window(event_loop: &EventLoop<()>) -> winit::window::Window {
         let window = winit::window::WindowBuilder::new()
             .with_title(WINDOW_TITLE)
